--- conflicted
+++ resolved
@@ -116,17 +116,11 @@
 }
 
 .viewport-arrow {
-<<<<<<< HEAD
   font-size: 1.4rem;
   position: absolute;
   top: 50%;
   left: 50%;
   transform: translate(-50%, -50%);
-}
-=======
-  font-size: 0.7rem;
-  margin-left: 2px;
-  display: inline-block;
 }
 
 
@@ -244,5 +238,4 @@
   .app-container.loading .prompt-container {
     pointer-events: auto;
     opacity: 1;
-  }
->>>>>>> 212284da
+  }